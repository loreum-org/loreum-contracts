--- conflicted
+++ resolved
@@ -13,7 +13,6 @@
 
 ## Use Cases
 
-<<<<<<< HEAD
 1. **Treasury Multisig**
 
 The primary use-case for a chmaber contract is to be a treasury multisig wallet that owns the various roles and assets of a DAO or DeFi protocol. It's intended to be a drop-in replacement for the "Gnosis" Safe Multisig wallet.
@@ -21,13 +20,6 @@
 2. **Defi Composability**
 
 Chambers are composable by inheriting any exisitng governance ERC20 token accross a number of Chambers and Sub Chambers. This horizontal and veritical composibility creates utility and intrinsic scarcity of governance tokens.
-=======
-1. **Treasury Multisig** 
-The primary use case for a chamber contract is to be a treasury multisig wallet that owns the various roles and assets of a DAO or DeFi protocol. It's intended to be a drop-in replaces for the "Gnosis" Safe Multisig wallet.
-
-2. **Defi Composability**
-Chambers are composable by inheriting any existing governance ERC20 token across a number of Chambers and Sub Chambers. This horizontal and vertical composability creates utility and intrinsic scarcity of governance tokens.
->>>>>>> 99a55c8b
 
 ```mermaid
   graph TD;
