--- conflicted
+++ resolved
@@ -81,11 +81,8 @@
             nonce: nonce,
             state: State.Initialized
         });
-<<<<<<< HEAD
+        
         emit CreatedProposal(nonce, _target, _value, _data, topFiveLeader, nonce);
-=======
-        emit ProposalCreated(nonce, targets, values, datas, topFiveLeader, nonce);
->>>>>>> 4b474d31
     }
 
     /// @inheritdoc IChamber
@@ -105,15 +102,10 @@
 
         if (!onVoterList) revert invalidApproval("TokenId not on voter list");
 
-<<<<<<< HEAD
         voted[_proposalId][_tokenId] = true;
         proposals[_proposalId].approvals += 1;
         emit ApprovedProposal(_proposalId, _tokenId, proposals[_proposalId].approvals);
-=======
-        voted[proposalId][tokenId] = true;
-        proposals[proposalId].approvals += 1;
-        emit ProposalApproved(proposalId, tokenId, proposals[proposalId].approvals);
->>>>>>> 4b474d31
+
     }
 
     /// @inheritdoc IChamber
@@ -124,14 +116,9 @@
         accountDelegation[_msgSender()][tokenId] += amount;
         _updateLeaderboard(tokenId);
         
-<<<<<<< HEAD
         SafeERC20.safeTransferFrom(IERC20(govToken), _msgSender(), address(this), _amt);
         emit Promotion(_msgSender(), _amt, _tokenId);
-=======
-        SafeERC20.safeIncreaseAllowance(IERC20(govToken), address(this), amount);
-        SafeERC20.safeTransferFrom(IERC20(govToken), _msgSender(), address(this), amount);
-        emit Promoted(_msgSender(), amount, tokenId);
->>>>>>> 4b474d31
+        
     }
 
     /// @inheritdoc IChamber
@@ -147,15 +134,9 @@
             _updateLeaderboard(tokenId);
         }
         
-<<<<<<< HEAD
         SafeERC20.safeTransfer(IERC20(govToken), _msgSender(), _amt);
         emit Demotion(_msgSender(), _amt, _tokenId);
-=======
-        SafeERC20.safeTransfer(IERC20(govToken), _msgSender(), amount);
-        SafeERC20.safeDecreaseAllowance(IERC20(govToken), address(this), amount);
-
-        emit Demoted(_msgSender(), amount, tokenId);
->>>>>>> 4b474d31
+        
     }
 
     /// @inheritdoc IChamber
@@ -209,11 +190,7 @@
                 IGuard(guard).checkAfterExecution(constructMessageHash(proposalId, tokenId), finalSuccess);
             }
         }
-<<<<<<< HEAD
         emit ExecutedProposal(_proposalId);
-=======
-        emit ProposalExecuted(proposalId);
->>>>>>> 4b474d31
     }
 
     /// @notice Checks if the proposal corresponds to a cancellation request.
@@ -238,11 +215,8 @@
 
         proposals[proposalId].state = State.Canceled;
 
-<<<<<<< HEAD
         emit CanceledProposal(_proposalId);
-=======
-        emit ProposalCanceled(proposalId);
->>>>>>> 4b474d31
+        
     }
 
 
